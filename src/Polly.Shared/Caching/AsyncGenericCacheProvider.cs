﻿using System;
using System.Threading;
using System.Threading.Tasks;

namespace Polly.Caching
{
    /// <summary>
    /// Provides a strongly-typed wrapper over a non-generic CacheProviderAsync.
    /// </summary>
    /// <typeparam name="TCacheFormat">The type of the objects in the cache.</typeparam>
    internal class AsyncGenericCacheProvider<TCacheFormat> : IAsyncCacheProvider<TCacheFormat>
    {
        private readonly IAsyncCacheProvider _wrappedCacheProvider;

        internal AsyncGenericCacheProvider(IAsyncCacheProvider nonGenericCacheProvider)
            => _wrappedCacheProvider = nonGenericCacheProvider ?? throw new ArgumentNullException(nameof(nonGenericCacheProvider));

<<<<<<< HEAD
        async Task<TCacheFormat> IAsyncCacheProvider<TCacheFormat>.GetAsync(string key, CancellationToken cancellationToken, bool continueOnCapturedContext)
            => (TCacheFormat) (await _wrappedCacheProvider.GetAsync(key, cancellationToken, continueOnCapturedContext).ConfigureAwait(continueOnCapturedContext) ?? default(TCacheFormat));
=======
        async Task<(bool, TCacheFormat)> IAsyncCacheProvider<TCacheFormat>.TryGetAsync(string key, CancellationToken cancellationToken, bool continueOnCapturedContext)
        {
            (bool cacheHit, object result) = await _wrappedCacheProvider.TryGetAsync(key, cancellationToken, continueOnCapturedContext).ConfigureAwait(continueOnCapturedContext);
            return (cacheHit, (TCacheFormat)(result ?? default(TCacheFormat)));
        }
>>>>>>> 2f1aabfe

        Task IAsyncCacheProvider<TCacheFormat>.PutAsync(string key, TCacheFormat value, Ttl ttl, CancellationToken cancellationToken, bool continueOnCapturedContext)
            => _wrappedCacheProvider.PutAsync(key, value, ttl, cancellationToken, continueOnCapturedContext);
    }
}<|MERGE_RESOLUTION|>--- conflicted
+++ resolved
@@ -15,16 +15,11 @@
         internal AsyncGenericCacheProvider(IAsyncCacheProvider nonGenericCacheProvider)
             => _wrappedCacheProvider = nonGenericCacheProvider ?? throw new ArgumentNullException(nameof(nonGenericCacheProvider));
 
-<<<<<<< HEAD
-        async Task<TCacheFormat> IAsyncCacheProvider<TCacheFormat>.GetAsync(string key, CancellationToken cancellationToken, bool continueOnCapturedContext)
-            => (TCacheFormat) (await _wrappedCacheProvider.GetAsync(key, cancellationToken, continueOnCapturedContext).ConfigureAwait(continueOnCapturedContext) ?? default(TCacheFormat));
-=======
         async Task<(bool, TCacheFormat)> IAsyncCacheProvider<TCacheFormat>.TryGetAsync(string key, CancellationToken cancellationToken, bool continueOnCapturedContext)
         {
             (bool cacheHit, object result) = await _wrappedCacheProvider.TryGetAsync(key, cancellationToken, continueOnCapturedContext).ConfigureAwait(continueOnCapturedContext);
             return (cacheHit, (TCacheFormat)(result ?? default(TCacheFormat)));
         }
->>>>>>> 2f1aabfe
 
         Task IAsyncCacheProvider<TCacheFormat>.PutAsync(string key, TCacheFormat value, Ttl ttl, CancellationToken cancellationToken, bool continueOnCapturedContext)
             => _wrappedCacheProvider.PutAsync(key, value, ttl, cancellationToken, continueOnCapturedContext);
